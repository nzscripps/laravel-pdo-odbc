--- conflicted
+++ resolved
@@ -61,11 +61,7 @@
      */
     public function compileTableDetails(string $table)
     {
-<<<<<<< HEAD
         return 'select * from information_schema.tables where table_name = \'' . $table . '\' order by ordinal_position';
-=======
-        return 'select * from "INFORMATION_SCHEMA"."COLUMNS" where TABLE_NAME = \'' . $table . '\' order by ordinal_position';
->>>>>>> bb87bee3
     }
 
     /**
@@ -526,15 +522,9 @@
         // blueprint itself or on the root configuration for the connection that the
         // table is being created on. We will add these to the create table query.
         if (isset($blueprint->charset)) {
-<<<<<<< HEAD
-            $sql .= ' encoding = ' . $blueprint->charset;
-        } elseif (!is_null($charset = $connection->getConfig('charset'))) {
-            $sql .= ' encoding = ' . $charset;
-=======
             $sql .= ' default character set ' . $blueprint->charset;
         } elseif (!is_null($charset = $connection->getConfig('charset'))) {
             $sql .= ' default character set ' . $charset;
->>>>>>> bb87bee3
         }
 
         // Next we will add the collation to the create table statement if one has been
@@ -959,11 +949,7 @@
     protected function modifyCharset(Blueprint $blueprint, Fluent $column)
     {
         if (!is_null($column->charset)) {
-<<<<<<< HEAD
-            return ' encoding = ' . $column->charset;
-=======
             return ' character set ' . $column->charset;
->>>>>>> bb87bee3
         }
     }
 
