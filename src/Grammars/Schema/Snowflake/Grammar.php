<?php

namespace LaravelPdoOdbc\Grammars\Schema\Snowflake;

use function is_int;
use function is_null;
use RuntimeException;
use function in_array;
use function is_float;
use Illuminate\Support\Str;
use Illuminate\Support\Fluent;
use Illuminate\Database\Connection;
use Illuminate\Database\Schema\Blueprint;
use Illuminate\Database\Schema\Grammars\Grammar as BaseGrammar;
use LaravelPdoOdbc\Concerns\Grammars\Snowflake as SnowflakeConcern;

/**
 * More documentation on Snowflake columns:
 *     https://docs.snowflake.com/en/sql-reference/intro-summary-data-types.html
 * and even semi structures (usefull for JSON stuff):
 *     https://docs.snowflake.com/en/sql-reference/data-types-semistructured.html.
 *
 * Rules for altering can be found here:
 *     https://docs.snowflake.com/en/sql-reference/sql/alter-table-column.html
 */
class Grammar extends BaseGrammar
{
    use SnowflakeConcern;

    /**
     * The possible column modifiers.
     *
     * @var string[]
     */
    protected $modifiers = [
        'Charset', 'Collate', 'VirtualAs', 'StoredAs', 'Nullable',
        'Srid', 'Default', 'Increment', 'Comment', 'After', 'First',
    ];

    /**
     * The possible column serials.
     *
     * @var string[]
     */
    protected $serials = ['bigInteger', 'integer', 'smallInteger'];

    /**
     * Compile the query to determine the list of tables.
     *
     * @return string
     */
    public function compileTableExists()
    {
        return "select * from information_schema.tables where table_catalog = ? and table_name = ? and table_type = 'BASE TABLE'";
    }

    /**
     * Compile the query to determine the list of tables.
     *
     * @return string
     */
    public function compileTableDetails(string $table)
    {
<<<<<<< HEAD
        return 'select * from "INFORMATION_SCHEMA"."COLUMNS" where TABLE_NAME = \'' . $table . '\' order by ordinal_position';
=======
        return 'select * from information_schema.tables where table_name = \''.$table.'\' order by ordinal_position';
>>>>>>> 304c6a67
    }

    /**
     * Compile the query to determine the list of columns.
     *
     * @return string
     */
    public function compileColumnListing()
    {
        return 'select column_name as "column_name", data_type as "column_type", lower(is_nullable) as "is_nullable" from information_schema.columns where table_catalog = ? and table_name = ?';
    }

    /**
     * Compile the query to determine the list of columns.
     *
     * @return string
     */
    public function compileGetColumnType()
    {
        return 'select column_name as "column_name", data_type as "column_type", numeric_precision as "numeric_precision", numeric_scale as "numeric_scale" from information_schema.columns where table_name = ? and column_name = ?';
    }

    /**
     * Compile a rename column command.
     *
     * Snowflake documentation found here: https://docs.snowflake.com/en/sql-reference/sql/alter-table.html
     *
     * @return array
     */
    public function compileRenameColumn(Blueprint $blueprint, Fluent $command, Connection $connection)
    {
        return sprintf(
            'alter table %s rename column %s to %s',
            $this->wrapTable($blueprint),
            $this->wrap($command->from),
            $this->wrap($command->to)
        );
    }

    /**
     * Compile a create table command.
     *
     * @return array
     */
    public function compileCreate(Blueprint $blueprint, Fluent $command, Connection $connection)
    {
        $sql = $this->compileCreateTable(
            $blueprint,
            $command,
            $connection
        );

        // Once we have the primary SQL, we can add the encoding option to the SQL for
        // the table.  Then, we can check if a storage engine has been supplied for
        // the table. If so, we will add the engine declaration to the SQL query.
        $sql = $this->compileCreateEncoding(
            $sql,
            $connection,
            $blueprint
        );

        // Finally, we will append the engine configuration onto this SQL statement as
        // the final thing we do before returning this finished SQL. Once this gets
        // added the query will be ready to execute against the real connections.
        return array_values(array_filter(array_merge([$this->compileCreateEngine(
            $sql,
            $connection,
            $blueprint
        )], $this->compileAutoIncrementStartingValues($blueprint))));
    }

    /**
     * Compile an add column command.
     *
     * @return array
     */
    public function compileAdd(Blueprint $blueprint, Fluent $command)
    {
        $prefix = 'alter table '.$this->wrapTable($blueprint).' add column';
        $columns = $this->prefixArray($prefix, $this->getColumns($blueprint));

        return array_values(array_merge(
<<<<<<< HEAD
            ['alter table ' . $this->wrapTable($blueprint) . ' ' . implode(', ', $columns)],
=======
            $columns,
>>>>>>> 304c6a67
            $this->compileAutoIncrementStartingValues($blueprint)
        ));
    }

    /**
     * Compile an add column command.
     *
     * @return array
     */
    public function compileChangeColumn(Blueprint $blueprint, Fluent $command)
    {
<<<<<<< HEAD
        $prefix = 'alter table ' . $this->wrapTable($blueprint) . 'modify column';
=======
        $prefix = sprintf('alter table %s modify column', $this->wrapTable($blueprint));
>>>>>>> 304c6a67
        $columns = $this->prefixArray($prefix, $this->getChangedColumns($blueprint));

        return array_values(array_merge(
            $columns,
            $this->compileAutoIncrementStartingValues($blueprint)
        ));
    }

    /**
     * Compile the auto incrementing column starting values.
     *
     * @return array
     */
    public function compileAutoIncrementStartingValues(Blueprint $blueprint)
    {
        return collect($blueprint->autoIncrementingStartingValues())->map(function ($value, $column) use ($blueprint) {
            return 'alter table ' . $this->wrapTable($blueprint->getTable()) . ' autoincrement start ' . $value;
        })->all();
    }

    /**
     * Compile a primary key command.
     *
     * @return string
     */
    public function compilePrimary(Blueprint $blueprint, Fluent $command)
    {
        $command->name(null);

        return $this->compileKey($blueprint, $command, 'primary key');
    }

    /**
     * Compile a unique key command.
     *
     * @return string
     */
    public function compileUnique(Blueprint $blueprint, Fluent $command)
    {
        return $this->compileKey($blueprint, $command, 'unique');
    }

    /**
     * Compile a plain index key command.
     *
     * @return string
     */
    public function compileIndex(Blueprint $blueprint, Fluent $command)
    {
        return $this->compileKey($blueprint, $command, 'index');
    }

    /**
     * Compile a spatial index key command.
     *
     * @return string
     */
    public function compileSpatialIndex(Blueprint $blueprint, Fluent $command)
    {
        return $this->compileKey($blueprint, $command, 'spatial index');
    }

    /**
     * Compile a drop table command.
     *
     * @return string
     */
    public function compileDrop(Blueprint $blueprint, Fluent $command)
    {
        return 'drop table ' . $this->wrapTable($blueprint);
    }

    /**
     * Compile a drop table (if exists) command.
     *
     * @return string
     */
    public function compileDropIfExists(Blueprint $blueprint, Fluent $command)
    {
        return 'drop table if exists ' . $this->wrapTable($blueprint);
    }

    /**
     * Compile a drop column command.
     *
     * @return string
     */
    public function compileDropColumn(Blueprint $blueprint, Fluent $command)
    {
        $columns = $this->prefixArray('drop', $this->wrapArray($command->columns));

        return 'alter table ' . $this->wrapTable($blueprint) . ' ' . implode(', ', $columns);
    }

    /**
     * Compile a drop primary key command.
     *
     * @return string
     */
    public function compileDropPrimary(Blueprint $blueprint, Fluent $command)
    {
        return 'alter table ' . $this->wrapTable($blueprint) . ' drop primary key';
    }

    /**
     * Compile a drop unique key command.
     *
     * @return string
     */
    public function compileDropUnique(Blueprint $blueprint, Fluent $command)
    {
        $index = $this->wrap($command->index);

        return "alter table {$this->wrapTable($blueprint)} drop index {$index}";
    }

    /**
     * Compile a drop index command.
     *
     * @return string
     */
    public function compileDropIndex(Blueprint $blueprint, Fluent $command)
    {
        $index = $this->wrap($command->index);

        return "alter table {$this->wrapTable($blueprint)} drop index {$index}";
    }

    /**
     * Compile a drop spatial index command.
     *
     * @return string
     */
    public function compileDropSpatialIndex(Blueprint $blueprint, Fluent $command)
    {
        return $this->compileDropIndex($blueprint, $command);
    }

    /**
     * Compile a drop foreign key command.
     *
     * @return string
     */
    public function compileDropForeign(Blueprint $blueprint, Fluent $command)
    {
        $index = $this->wrap($command->index);

        return "alter table {$this->wrapTable($blueprint)} drop foreign key {$index}";
    }

    /**
     * Compile a rename table command.
     *
     * @return string
     */
    public function compileRename(Blueprint $blueprint, Fluent $command)
    {
        $from = $this->wrapTable($blueprint);

<<<<<<< HEAD
        return "rename table {$from} to " . $this->wrapTable($command->to);
=======
        return "alter table {$from} rename to ".$this->wrapTable($command->to);
>>>>>>> 304c6a67
    }

    /**
     * Compile a rename index command.
     *
     * @return string
     */
    public function compileRenameIndex(Blueprint $blueprint, Fluent $command)
    {
        return sprintf(
            'alter table %s rename index %s to %s',
            $this->wrapTable($blueprint),
            $this->wrap($command->from),
            $this->wrap($command->to)
        );
    }

    /**
     * Compile the SQL needed to drop all tables.
     *
     * @param array $tables
     *
     * @return string
     */
    public function compileDropAllTables($tables)
    {
        return 'drop table ' . implode(',', $this->wrapArray($tables));
    }

    /**
     * Compile the SQL needed to drop all views.
     *
     * @param array $views
     *
     * @return string
     */
    public function compileDropAllViews($views)
    {
        return 'drop view ' . implode(',', $this->wrapArray($views));
    }

    /**
     * Compile the SQL needed to retrieve all table names.
     *
     * @return string
     */
    public function compileGetAllTables()
    {
        return 'SHOW TABLES';
    }

    /**
     * Compile the SQL needed to retrieve all view names.
     *
     * @return string
     */
    public function compileGetAllViews()
    {
        return 'SHOW VIEWS';
    }

    /**
     * Compile the command to enable foreign key constraints.
     *
     * @return string
     */
    public function compileEnableForeignKeyConstraints()
    {
        return 'SET FOREIGN_KEY_CHECKS=1;';
    }

    /**
     * Compile the command to disable foreign key constraints.
     *
     * @return string
     */
    public function compileDisableForeignKeyConstraints()
    {
        return 'SET FOREIGN_KEY_CHECKS=0;';
    }

    /**
     * Create the column definition for a spatial Geometry type.
     *
     * @return string
     */
    public function typeGeometry(Fluent $column)
    {
        return 'geometry';
    }

    /**
     * Create the column definition for a spatial Point type.
     *
     * @return string
     */
    public function typePoint(Fluent $column)
    {
        return 'point';
    }

    /**
     * Create the column definition for a spatial LineString type.
     *
     * @return string
     */
    public function typeLineString(Fluent $column)
    {
        return 'linestring';
    }

    /**
     * Create the column definition for a spatial Polygon type.
     *
     * @return string
     */
    public function typePolygon(Fluent $column)
    {
        return 'polygon';
    }

    /**
     * Create the column definition for a spatial GeometryCollection type.
     *
     * @return string
     */
    public function typeGeometryCollection(Fluent $column)
    {
        return 'geometrycollection';
    }

    /**
     * Create the column definition for a spatial MultiPoint type.
     *
     * @return string
     */
    public function typeMultiPoint(Fluent $column)
    {
        return 'multipoint';
    }

    /**
     * Create the column definition for a spatial MultiLineString type.
     *
     * @return string
     */
    public function typeMultiLineString(Fluent $column)
    {
        return 'multilinestring';
    }

    /**
     * Create the column definition for a spatial MultiPolygon type.
     *
     * @return string
     */
    public function typeMultiPolygon(Fluent $column)
    {
        return 'multipolygon';
    }

    /**
     * Compile a change column command into a series of SQL statements.
     *
     * @throws RuntimeException
     *
     * @return array
     */
    public function compileChange(Blueprint $blueprint, Fluent $command, Connection $connection)
    {
        return ChangeColumn::compile($this, $blueprint, $command, $connection);
    }

    /**
     * Create the main create table clause.
     *
     * @param \Illuminate\Database\Schema\Blueprint $blueprint
     * @param \Illuminate\Support\Fluent            $command
     * @param \Illuminate\Database\Connection       $connection
     *
     * @return array
     */
    protected function compileCreateTable($blueprint, $command, $connection)
    {
        return trim(sprintf(
            '%s table %s (%s)',
            $blueprint->temporary ? 'create temporary' : 'create',
            $this->wrapTable($blueprint),
            implode(', ', $this->getColumns($blueprint))
        ));
    }

    /**
     * Append the character set specifications to a command.
     *
     * @param string $sql
     *
     * @return string
     */
    protected function compileCreateEncoding($sql, Connection $connection, Blueprint $blueprint)
    {
        // First we will set the character set if one has been set on either the create
        // blueprint itself or on the root configuration for the connection that the
        // table is being created on. We will add these to the create table query.
        if (isset($blueprint->charset)) {
<<<<<<< HEAD
            $sql .= ' default character set ' . $blueprint->charset;
        } elseif (!is_null($charset = $connection->getConfig('charset'))) {
            $sql .= ' default character set ' . $charset;
=======
            $sql .= ' encoding = '.$blueprint->charset;
        } elseif (! is_null($charset = $connection->getConfig('charset'))) {
            $sql .= ' encoding = '.$charset;
>>>>>>> 304c6a67
        }

        // Next we will add the collation to the create table statement if one has been
        // added to either this create table blueprint or the configuration for this
        // connection that the query is targeting. We'll add it to this SQL query.
        if (isset($blueprint->collation)) {
            $sql .= " collate '{$blueprint->collation}'";
        } elseif (!is_null($collation = $connection->getConfig('collation'))) {
            $sql .= " collate '{$collation}'";
        }

        return $sql;
    }

    /**
     * Append the engine specifications to a command.
     *
     * @param string $sql
     *
     * @return string
     */
    protected function compileCreateEngine($sql, Connection $connection, Blueprint $blueprint)
    {
        if (isset($blueprint->engine)) {
            return $sql . ' engine = ' . $blueprint->engine;
        } elseif (!is_null($engine = $connection->getConfig('engine'))) {
            return $sql . ' engine = ' . $engine;
        }

        return $sql;
    }

    /**
     * Compile an index creation command.
     *
     * @param string $type
     *
     * @return string
     */
    protected function compileKey(Blueprint $blueprint, Fluent $command, $type)
    {
        return sprintf(
            'alter table %s add constraint %s %s %s(%s)',
            $this->wrapTable($blueprint),
            $this->wrap($command->index),
            $type,
            $command->algorithm ? ' using ' . $command->algorithm : '',
            $this->columnize($command->columns)
        );
    }

    /**
     * Create the column definition for a char type.
     *
     * @return string
     */
    protected function typeChar(Fluent $column)
    {
        return "char({$column->length})";
    }

    /**
     * Create the column definition for a string type.
     *
     * @return string
     */
    protected function typeString(Fluent $column)
    {
        return "varchar({$column->length})";
    }

    /**
     * Create the column definition for a text type.
     *
     * @return string
     */
    protected function typeText(Fluent $column)
    {
        return 'text';
    }

    /**
     * Create the column definition for a medium text type.
     *
     * @return string
     */
    protected function typeMediumText(Fluent $column)
    {
        return 'mediumtext';
    }

    /**
     * Create the column definition for a long text type.
     *
     * @return string
     */
    protected function typeLongText(Fluent $column)
    {
        return 'longtext';
    }

    /**
     * Create the column definition for a big integer type.
     *
     * @return string
     */
    protected function typeBigInteger(Fluent $column)
    {
        return 'bigint';
    }

    /**
     * Create the column definition for an integer type.
     *
     * @return string
     */
    protected function typeInteger(Fluent $column)
    {
        return 'int';
    }

    /**
     * Create the column definition for a medium integer type.
     *
     * @return string
     */
    protected function typeMediumInteger(Fluent $column)
    {
        return 'smallint';
    }

    /**
     * Create the column definition for a tiny integer type.
     *
     * @return string
     */
    protected function typeTinyInteger(Fluent $column)
    {
        return 'tinyint';
    }

    /**
     * Create the column definition for a small integer type.
     *
     * @return string
     */
    protected function typeSmallInteger(Fluent $column)
    {
        return 'smallint';
    }

    /**
     * Create the column definition for a float type.
     *
     * @return string
     */
    protected function typeFloat(Fluent $column)
    {
        if ($column->total && $column->places) {
            return "float({$column->total}, {$column->places})";
        }

        return 'float';
    }

    /**
     * Create the column definition for a double type.
     *
     * @return string
     */
    protected function typeDouble(Fluent $column)
    {
        if ($column->total && $column->places) {
            return "double({$column->total}, {$column->places})";
        }

        return 'double';
    }

    /**
     * Create the column definition for a decimal type.
     *
     * @return string
     */
    protected function typeDecimal(Fluent $column)
    {
        return "decimal({$column->total}, {$column->places})";
    }

    /**
     * Create the column definition for a boolean type.
     *
     * @return string
     */
    protected function typeBoolean(Fluent $column)
    {
        return 'boolean';
    }

    /**
     * Create the column definition for an enumeration type.
     *
     * @return string
     */
    protected function typeEnum(Fluent $column)
    {
        return sprintf('enum(%s)', $this->quoteString($column->allowed));
    }

    /**
     * Create the column definition for a set enumeration type.
     *
     * @return string
     */
    protected function typeSet(Fluent $column)
    {
        return sprintf('set(%s)', $this->quoteString($column->allowed));
    }

    /**
     * Create the column definition for a json type.
     *
     * @return string
     */
    protected function typeJson(Fluent $column)
    {
        return 'object';
    }

    /**
     * Create the column definition for a jsonb type.
     *
     * @return string
     */
    protected function typeJsonb(Fluent $column)
    {
        return 'object';
    }

    /**
     * Create the column definition for a date type.
     *
     * @return string
     */
    protected function typeDate(Fluent $column)
    {
        return 'date';
    }

    /**
     * Create the column definition for a date-time type.
     *
     * @return string
     */
    protected function typeDateTime(Fluent $column)
    {
        $columnType = $column->precision ? "datetime($column->precision)" : 'datetime';

        return $column->useCurrent ? "$columnType default CURRENT_TIMESTAMP" : $columnType;
    }

    /**
     * Create the column definition for a date-time (with time zone) type.
     *
     * @return string
     */
    protected function typeDateTimeTz(Fluent $column)
    {
        return $this->typeDateTime($column);
    }

    /**
     * Create the column definition for a time type.
     *
     * @return string
     */
    protected function typeTime(Fluent $column)
    {
        return $column->precision ? "time($column->precision)" : 'time';
    }

    /**
     * Create the column definition for a time (with time zone) type.
     *
     * @return string
     */
    protected function typeTimeTz(Fluent $column)
    {
        return $this->typeTime($column);
    }

    /**
     * Create the column definition for a timestamp type.
     *
     * @return string
     */
    protected function typeTimestamp(Fluent $column)
    {
        $columnType = $column->precision ? "timestamp($column->precision)" : 'timestamp';

        $current = $column->precision ? "CURRENT_TIMESTAMP($column->precision)" : 'CURRENT_TIMESTAMP';

        $columnType = $column->useCurrent ? "$columnType default $current" : $columnType;

        return $column->useCurrentOnUpdate ? "$columnType on update $current" : $columnType;
    }

    /**
     * Create the column definition for a timestamp (with time zone) type.
     *
     * @return string
     */
    protected function typeTimestampTz(Fluent $column)
    {
        return $this->typeTimestamp($column);
    }

    /**
     * Create the column definition for a year type.
     *
     * @return string
     */
    protected function typeYear(Fluent $column)
    {
        return 'year';
    }

    /**
     * Create the column definition for a binary type.
     *
     * @return string
     */
    protected function typeBinary(Fluent $column)
    {
        return 'blob';
    }

    /**
     * Create the column definition for a uuid type.
     *
     * @return string
     */
    protected function typeUuid(Fluent $column)
    {
        return 'char(36)';
    }

    /**
     * Create the column definition for an IP address type.
     *
     * @return string
     */
    protected function typeIpAddress(Fluent $column)
    {
        return 'varchar(45)';
    }

    /**
     * Create the column definition for a MAC address type.
     *
     * @return string
     */
    protected function typeMacAddress(Fluent $column)
    {
        return 'varchar(17)';
    }

    /**
     * Create the column definition for a generated, computed column type.
     *
     * @throws RuntimeException
     *
     * @return void
     */
    protected function typeComputed(Fluent $column)
    {
        throw new RuntimeException('This database driver requires a type, see the virtualAs / storedAs modifiers.');
    }

    /**
     * Get the SQL for a generated virtual column modifier.
     *
     * @return string|null
     */
    protected function modifyVirtualAs(Blueprint $blueprint, Fluent $column)
    {
        if (!is_null($column->virtualAs)) {
            return " as ({$column->virtualAs})";
        }
    }

    /**
     * Get the SQL for a generated stored column modifier.
     *
     * @return string|null
     */
    protected function modifyStoredAs(Blueprint $blueprint, Fluent $column)
    {
        if (!is_null($column->storedAs)) {
            return " as ({$column->storedAs}) stored";
        }
    }

    /**
     * Get the SQL for an unsigned column modifier.
     *
     * @return string|null
     */
    protected function modifyUnsigned(Blueprint $blueprint, Fluent $column)
    {
        // if ($column->unsigned) {
        //     return ' unsigned';
        // }
        return '';
    }

    /**
     * Get the SQL for a character set column modifier.
     *
     * @return string|null
     */
    protected function modifyCharset(Blueprint $blueprint, Fluent $column)
    {
<<<<<<< HEAD
        if (!is_null($column->charset)) {
            return ' character set ' . $column->charset;
=======
        if (! is_null($column->charset)) {
            return ' encoding = '.$column->charset;
>>>>>>> 304c6a67
        }
    }

    /**
     * Get the SQL for a collation column modifier.
     *
     * @return string|null
     */
    protected function modifyCollate(Blueprint $blueprint, Fluent $column)
    {
        if (!is_null($column->collation)) {
            return " collate '{$column->collation}'";
        }
    }

    /**
     * Get the SQL for a nullable column modifier.
     *
     * @return string|null
     */
    protected function modifyNullable(Blueprint $blueprint, Fluent $column)
    {
        if (is_null($column->virtualAs) && is_null($column->storedAs)) {
            return $column->nullable ? ' null' : ' not null';
        }

        if (false === $column->nullable) {
            return ' not null';
        }
    }

    /**
     * Get the SQL for a default column modifier.
     *
     * @return string|null
     */
    protected function modifyDefault(Blueprint $blueprint, Fluent $column)
    {
        if (!is_null($column->default)) {
            return ' default ' . $this->getDefaultValue($column->default, $column->type);
        }
    }

    /**
     * Get the SQL for an auto-increment column modifier.
     *
     * @return string|null
     */
    protected function modifyIncrement(Blueprint $blueprint, Fluent $column)
    {
        if (in_array($column->type, $this->serials, true) && $column->autoIncrement) {
            return ' autoincrement primary key';
        }
    }

    /**
     * Get the SQL for a "first" column modifier.
     *
     * @return string|null
     */
    protected function modifyFirst(Blueprint $blueprint, Fluent $column)
    {
        if (!is_null($column->first)) {
            return ' first';
        }
    }

    /**
     * Get the SQL for an "after" column modifier.
     *
     * @return string|null
     */
    protected function modifyAfter(Blueprint $blueprint, Fluent $column)
    {
        if (!is_null($column->after)) {
            return ' after ' . $this->wrap($column->after);
        }
    }

    /**
     * Get the SQL for a "comment" column modifier.
     *
     * @return string|null
     */
    protected function modifyComment(Blueprint $blueprint, Fluent $column)
    {
        if (!is_null($column->comment)) {
            return " comment '" . addslashes($column->comment) . "'";
        }
    }

    /**
     * Get the SQL for a SRID column modifier.
     *
     * @return string|null
     */
    protected function modifySrid(Blueprint $blueprint, Fluent $column)
    {
        if (!is_null($column->srid) && is_int($column->srid) && $column->srid > 0) {
            return ' srid ' . $column->srid;
        }
    }

    /**
     * Compile the blueprint's column definitions.
     *
     * @return array
     */
    protected function getColumns(Blueprint $blueprint)
    {
        return $this->handleNullables(
            $this->getColumnModifiers($blueprint->getAddedColumns(), $blueprint),
            false // mode Change
        );
    }

    /**
     * Compile the blueprint's column definitions for changed columns.
     *
     * @return array
     */
    protected function getChangedColumns(Blueprint $blueprint)
    {
        // by default all columns are nullable only keep not null on change
        return $this->handleNullables(
            $this->getColumnModifiers($blueprint->getChangedColumns(), $blueprint),
            true // mode Change
        );
    }

    /**
     * Handle NULL or NOT NULL statements from within the queries.
     * Make seperate query's and push them into the columns array.
     */
    protected function handleNullables(array $columns, bool $isChanging = false): array
    {
        // get current state of the table
        foreach ($columns as $i => $column) {
<<<<<<< HEAD
            if (Str::contains($column, ' not null')) {
                // should add not null
                // query: "column" set not null
                preg_match('/(\".+\"\s)/', $column, $match);
                $columns[] = $match[0] . 'set not null';
                $column = str_replace(' not null', '', $column);
            } elseif (Str::contains($column, ' null')) {
                // query: "column" drop not null
                preg_match('/(\".+\"\s)/', $column, $match);
                $columns[] = $match[0] . 'drop not null';
                $column = str_replace(' null', '', $column);
=======
            // on adding columns to the table
            if (!$isChanging) {
                if (! str_contains($column, ' not null') && str_contains($column, ' null')) {
                    $column = str_replace(' null', '', $column);
                }
            }
            // when changing the table
            else if ($isChanging) {
                // handle nullables
                if (str_contains($column, ' not null')) {
                    // query: "column" set not null
                    preg_match('/(\".+\"\s)/', $column, $match);
                    $columns[] = $match[0].'set not null';
                    $column = str_replace(' not null', '', $column);
                } elseif (str_contains($column, ' null')) {
                    // query: "column" drop not null
                    preg_match('/(\".+\"\s)/', $column, $match);
                    $columns[] = $match[0].'drop not null';
                    $column = str_replace(' null', '', $column);
                }

                // handle defaults, only sequence changes
                if (str_contains($column, 'default') && !str_contains($column, '.nextval')) {
                    $split = explode('default', $column);
                    $column = reset($split);
                }
>>>>>>> 304c6a67
            }

            $columns[$i] = trim($column);
        }

        return $columns;
    }

    /**
     * Generate columns based on given Blueprint.
     *
     * @return array
     */
    protected function getColumnModifiers(array $columns, Blueprint $blueprint)
    {
        $parsedColumns = [];

        foreach ($columns as $column) {
            // Each of the column types have their own compiler functions which are tasked
            // with turning the column definition into its SQL format for this platform
            // used by the connection. The column's modifiers are compiled and added.
            $sql = str_replace("'", '"', $this->wrap($column)) . ' ' . $this->getType($column);

            $parsedColumns[] = $this->addModifiers($sql, $blueprint, $column);
        }

        return $parsedColumns;
    }

    /**
     * Format a value so that it can be used in "default" clauses.
     *
     * @param mixed $value
     *
     * @return string
     */
    protected function getDefaultValue($value, $type = null)
    {
        if ($value instanceof Expression) {
            return $value;
        }

        if ($type === 'boolean') {
            return filter_var($value, FILTER_VALIDATE_BOOLEAN) ? 'TRUE' : 'FALSE';
        } elseif (is_float($value)) {
            return (float) $value;
        } elseif (is_numeric($value)) {
            return (int) $value;
        }

        return "'" . (string) $value . "'";
    }
}<|MERGE_RESOLUTION|>--- conflicted
+++ resolved
@@ -61,11 +61,7 @@
      */
     public function compileTableDetails(string $table)
     {
-<<<<<<< HEAD
         return 'select * from "INFORMATION_SCHEMA"."COLUMNS" where TABLE_NAME = \'' . $table . '\' order by ordinal_position';
-=======
-        return 'select * from information_schema.tables where table_name = \''.$table.'\' order by ordinal_position';
->>>>>>> 304c6a67
     }
 
     /**
@@ -148,11 +144,7 @@
         $columns = $this->prefixArray($prefix, $this->getColumns($blueprint));
 
         return array_values(array_merge(
-<<<<<<< HEAD
-            ['alter table ' . $this->wrapTable($blueprint) . ' ' . implode(', ', $columns)],
-=======
             $columns,
->>>>>>> 304c6a67
             $this->compileAutoIncrementStartingValues($blueprint)
         ));
     }
@@ -164,11 +156,7 @@
      */
     public function compileChangeColumn(Blueprint $blueprint, Fluent $command)
     {
-<<<<<<< HEAD
-        $prefix = 'alter table ' . $this->wrapTable($blueprint) . 'modify column';
-=======
         $prefix = sprintf('alter table %s modify column', $this->wrapTable($blueprint));
->>>>>>> 304c6a67
         $columns = $this->prefixArray($prefix, $this->getChangedColumns($blueprint));
 
         return array_values(array_merge(
@@ -328,11 +316,7 @@
     {
         $from = $this->wrapTable($blueprint);
 
-<<<<<<< HEAD
-        return "rename table {$from} to " . $this->wrapTable($command->to);
-=======
         return "alter table {$from} rename to ".$this->wrapTable($command->to);
->>>>>>> 304c6a67
     }
 
     /**
@@ -538,15 +522,9 @@
         // blueprint itself or on the root configuration for the connection that the
         // table is being created on. We will add these to the create table query.
         if (isset($blueprint->charset)) {
-<<<<<<< HEAD
             $sql .= ' default character set ' . $blueprint->charset;
         } elseif (!is_null($charset = $connection->getConfig('charset'))) {
             $sql .= ' default character set ' . $charset;
-=======
-            $sql .= ' encoding = '.$blueprint->charset;
-        } elseif (! is_null($charset = $connection->getConfig('charset'))) {
-            $sql .= ' encoding = '.$charset;
->>>>>>> 304c6a67
         }
 
         // Next we will add the collation to the create table statement if one has been
@@ -970,13 +948,8 @@
      */
     protected function modifyCharset(Blueprint $blueprint, Fluent $column)
     {
-<<<<<<< HEAD
         if (!is_null($column->charset)) {
             return ' character set ' . $column->charset;
-=======
-        if (! is_null($column->charset)) {
-            return ' encoding = '.$column->charset;
->>>>>>> 304c6a67
         }
     }
 
@@ -1115,19 +1088,6 @@
     {
         // get current state of the table
         foreach ($columns as $i => $column) {
-<<<<<<< HEAD
-            if (Str::contains($column, ' not null')) {
-                // should add not null
-                // query: "column" set not null
-                preg_match('/(\".+\"\s)/', $column, $match);
-                $columns[] = $match[0] . 'set not null';
-                $column = str_replace(' not null', '', $column);
-            } elseif (Str::contains($column, ' null')) {
-                // query: "column" drop not null
-                preg_match('/(\".+\"\s)/', $column, $match);
-                $columns[] = $match[0] . 'drop not null';
-                $column = str_replace(' null', '', $column);
-=======
             // on adding columns to the table
             if (!$isChanging) {
                 if (! str_contains($column, ' not null') && str_contains($column, ' null')) {
@@ -1154,7 +1114,6 @@
                     $split = explode('default', $column);
                     $column = reset($split);
                 }
->>>>>>> 304c6a67
             }
 
             $columns[$i] = trim($column);
